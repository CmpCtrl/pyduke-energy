[metadata]
name = pyduke-energy
version = 1.0.3
author = Michael Meli
author_email = mjmeli94@gmail.com
description = Python Wrapper for unofficial Duke Energy REST API
long_description = file: README.md
long_description_content_type = text/markdown
url = https://github.com/mjmeli/pyduke-energy
project_urls =
    Bug Tracker = https://github.com/mjmeli/pyduke-energy/issues
classifiers =
    Programming Language :: Python :: 3
    License :: OSI Approved :: MIT License
    Operating System :: OS Independent
    Development Status :: 3 - Alpha

[options]
package_dir =
    = src
packages = find:
python_requires = >=3.7
install_requires =
    aiohttp
    python-dateutil
    paho-mqtt

[options.extras_require]
example =
    jsonpickle
    kafka-python
test =
    tox
<<<<<<< HEAD
    pytest~=7.1.1
    pytest-asyncio>=0.18.3,<0.21.0
    pytest-cov~=3.0.0
=======
    pytest>=7.1.1,<7.3.0
    pytest-asyncio>=0.18.3,<0.20.0
    pytest-cov>=3.0,<4.1
>>>>>>> 1b63c887
    pytest-timeout~=2.1.0
    black==22.12.0
    flake8==5.0.4
    pylint==2.15.9
    pydocstyle==6.1.1
    isort~=5.10.1
release =
    twine

[options.packages.find]
where = src<|MERGE_RESOLUTION|>--- conflicted
+++ resolved
@@ -31,15 +31,9 @@
     kafka-python
 test =
     tox
-<<<<<<< HEAD
-    pytest~=7.1.1
+    pytest>=7.1.1,<7.3.0
     pytest-asyncio>=0.18.3,<0.21.0
-    pytest-cov~=3.0.0
-=======
-    pytest>=7.1.1,<7.3.0
-    pytest-asyncio>=0.18.3,<0.20.0
     pytest-cov>=3.0,<4.1
->>>>>>> 1b63c887
     pytest-timeout~=2.1.0
     black==22.12.0
     flake8==5.0.4
